from PIL import Image
import warnings

import torch
import torch.nn as nn
import torchvision.transforms.v2 as v2

from accelerate import init_empty_weights
from safetensors.torch import load_file

from ....modules.attention import AttentionImplementation, scaled_dot_product_attention
from ....modules.adapter.ip_adapter import (
    Adapter,
    IPAdapterConfig,
    IPAdapterManager,
)
from ....modules.norm import SingleAdaLayerNormZero
from ....utils.state_dict import RegexMatch
from ....utils.dtype import str_to_dtype
from ..pipeline import SDXLModel
from ..config import SDXLConfig
from ...auto import AutoImageEncoder
from ....dataset.transform import PaddedResize, ColorChannelSwap
from ....modules.peft import PeftConfigUnion
from ....modules.peft.util import PeftLayer
from ....modules.peft.functional import _get_peft_linear, extract_peft_layers


# models/sdxl/denoiser
class IPAdapterCrossAttentionSDXL(Adapter):
    target_key: RegexMatch = RegexMatch(
        regex=r".*?(denoiser|diffusion_model).*\.attn2$"
    )

    def __init__(
        self,
        cross_attention_dim: int,
        num_heads: int,
        head_dim: int,
        to_q: nn.Linear,
        to_k: nn.Linear,
        to_v: nn.Linear,
        to_out: nn.Module,
        ip_scale: float = 1.0,
        num_ip_tokens: int = 4,
        attn_implementation: AttentionImplementation = "eager",
        skip_zero_tokens: bool = False,  # skip ip calculation if ip tokens are all zeros
        *args,
        **kwargs,
    ):
        super().__init__()

        self.cross_attention_dim = cross_attention_dim
        self.inner_dim = num_heads * head_dim
        self.num_heads = num_heads
        self.head_dim = head_dim

        self.ip_scale = ip_scale
        self.num_ip_tokens = num_ip_tokens
        self.attn_implementation: AttentionImplementation = attn_implementation
        self.skip_zero_tokens = skip_zero_tokens

        # original modules
        self.to_q = to_q  # maybe nn.Linear, but perhaps BnbLinear4bit etc.
        self.to_k = to_k
        self.to_v = to_v
        self.to_out = to_out

        self.to_k_ip = nn.Linear(
            cross_attention_dim,
            self.inner_dim,
            bias=False,
        )
        self.to_v_ip = nn.Linear(
            cross_attention_dim,
            self.inner_dim,
            bias=False,
        )

    def freeze_original_modules(self):
        # freeze q, k, v, out
        self.to_q.eval()
        self.to_q.requires_grad_(False)
        self.to_k.eval()
        self.to_k.requires_grad_(False)
        self.to_v.eval()
        self.to_v.requires_grad_(False)
        self.to_out.eval()
        self.to_out.requires_grad_(False)

    def init_weights(self):
        self.to_k_ip.to_empty(device=self.to_k.weight.device)
        self.to_v_ip.to_empty(device=self.to_v.weight.device)

        # copy weights from original modules, if they are not quantized
        if not hasattr(self.to_k, "quant_type"):
            with torch.no_grad():
                self.to_k_ip.weight.copy_(self.to_k.weight)
        else:
            warnings.warn("to_k is quantized, initializing to_k_ip with small values.")
            # otherwise, init with small values
            nn.init.normal_(self.to_k_ip.weight, mean=-0.01, std=0.01)

        if not hasattr(self.to_v, "quant_type"):
            with torch.no_grad():
                self.to_v_ip.weight.copy_(self.to_v.weight)
        else:
            warnings.warn("to_v is quantized, initializing to_v_ip with small values.")
            # otherwise, init with small values
            nn.init.normal_(self.to_v_ip.weight, mean=-0.01, std=0.01)

    def get_module_dict(self) -> dict[str, nn.Module]:
        return {
            "to_k_ip": self.to_k_ip,
            "to_v_ip": self.to_v_ip,
        }

    @classmethod
    def from_module(
        cls,
        module: nn.Module,  # should be SDXL's CrossAttention
        config: IPAdapterConfig,
    ) -> "IPAdapterCrossAttentionSDXL":
        new_module = cls(
            cross_attention_dim=module.to_k.in_features,
            num_heads=module.num_heads,
            head_dim=module.head_dim,
            to_q=module.to_q,
            to_k=module.to_k,
            to_v=module.to_v,
            to_out=module.to_out,
            ip_scale=config.ip_scale,
            num_ip_tokens=config.num_ip_tokens,
            attn_implementation=module.attn_implementation,
            skip_zero_tokens=config.skip_zero_tokens,
        )
        new_module.freeze_original_modules()

        new_module.to_k_ip.to(dtype=str_to_dtype(config.dtype))
        new_module.to_v_ip.to(dtype=str_to_dtype(config.dtype))

        return new_module

    def cross_attention(
        self,
        query: torch.Tensor,
        key: torch.Tensor,
        value: torch.Tensor,
        mask: torch.Tensor | None = None,
    ):
        batch_size, seq_len, _ = query.shape
        _batch_size, context_seq_len, _ = key.shape

        query = query.reshape(
            batch_size, seq_len, self.num_heads, self.head_dim
        ).permute(
            0, 2, 1, 3
        )  # (b, seq_len, num_heads, dim) -> (b, num_heads, seq_len, dim)

        key = key.reshape(
            batch_size, context_seq_len, self.num_heads, self.head_dim
        ).permute(
            0, 2, 1, 3
        )  # (b, seq_len, num_heads, dim) -> (b, num_heads, seq_len, dim)
        value = value.reshape(
            batch_size, context_seq_len, self.num_heads, self.head_dim
        ).permute(
            0, 2, 1, 3
        )  # (b, seq_len, num_heads, dim) -> (b, num_heads, seq_len, dim)

        attn = scaled_dot_product_attention(
            query,
            key,
            value,
            mask=mask,
            backend=self.attn_implementation,
        )
        attn = attn.permute(
            0, 2, 1, 3
        ).reshape(  # (b, num_heads, seq_len, head_dim) -> (b, seq_len, num_heads, head_dim)
            batch_size, seq_len, self.inner_dim
        )

        return attn

    def forward(
        self,
        latents: torch.Tensor,
        context: torch.Tensor,  # encoder hidden states + ip tokens
        mask: torch.Tensor | None = None,
        *args,
        **kwargs,
    ):
        # 1. separate text encoder_hiden_states and ip_tokens
        text_hidden_states = context[:, : -self.num_ip_tokens, :]
        ip_tokens = context[:, -self.num_ip_tokens :, :]

        # 2. attention latents and text features
        query = self.to_q(latents)
        text_key = self.to_k(text_hidden_states)
        text_vey = self.to_v(text_hidden_states)

        hidden_states = self.cross_attention(
            query=query,
            key=text_key,
            value=text_vey,
            mask=mask,
        )

        if not (self.skip_zero_tokens and torch.all(ip_tokens == 0)):
            # 3. attention ip tokens
            ip_key = self.to_k_ip(ip_tokens)
            ip_value = self.to_v_ip(ip_tokens)

            ip_hidden_states = self.cross_attention(
                query=query,
                key=ip_key,
                value=ip_value,
                mask=None,
            )
            hidden_states = hidden_states + self.ip_scale * ip_hidden_states

        hidden_states = self.to_out(hidden_states)

        return hidden_states


class IPAdapterCrossAttentionAdaLNZeroSDXL(IPAdapterCrossAttentionSDXL):
    def __init__(
        self,
        cross_attention_dim: int,
        num_heads: int,
        head_dim: int,
        to_q: nn.Linear,
        to_k: nn.Linear,
        to_v: nn.Linear,
        to_out: nn.Module,
        ip_scale: float = 1.0,
        num_ip_tokens: int = 4,
        attn_implementation: AttentionImplementation = "eager",
        skip_zero_tokens: bool = False,  # skip ip calculation if ip tokens are all zeros
        time_embedding_dim: int = 1280,  # SDXL's time embedding dim
    ):
        super().__init__(
            cross_attention_dim=cross_attention_dim,
            num_heads=num_heads,
            head_dim=head_dim,
            to_q=to_q,
            to_k=to_k,
            to_v=to_v,
            to_out=to_out,
            ip_scale=ip_scale,
            num_ip_tokens=num_ip_tokens,
            attn_implementation=attn_implementation,
            skip_zero_tokens=skip_zero_tokens,
        )

        self.norm = SingleAdaLayerNormZero(
            hidden_dim=cross_attention_dim,
            gate_dim=self.inner_dim,
            embedding_dim=time_embedding_dim,
        )

    def init_weights(self):
        super().init_weights()  # init to_k_ip, to_v_ip

        # init AdaLN-Zero
        self.norm.init_weights()

    def get_module_dict(self) -> dict[str, nn.Module]:
        return {
            "to_k_ip": self.to_k_ip,
            "to_v_ip": self.to_v_ip,
            "norm": self.norm,
        }

    @classmethod
    def from_module(
        cls,
        module: nn.Module,  # should be SDXL's CrossAttention
        config: IPAdapterConfig,
    ) -> "IPAdapterCrossAttentionSDXL":
        new_module = cls(
            cross_attention_dim=module.to_k.in_features,
            num_heads=module.num_heads,
            head_dim=module.head_dim,
            to_q=module.to_q,
            to_k=module.to_k,
            to_v=module.to_v,
            to_out=module.to_out,
            ip_scale=config.ip_scale,
            num_ip_tokens=config.num_ip_tokens,
            attn_implementation=module.attn_implementation,
            skip_zero_tokens=config.skip_zero_tokens,
        )
        new_module.freeze_original_modules()

        new_module.to_k_ip.to(dtype=str_to_dtype(config.dtype))
        new_module.to_v_ip.to(dtype=str_to_dtype(config.dtype))
        new_module.norm.to(dtype=str_to_dtype(config.dtype))

        return new_module

    def forward(
        self,
        latents: torch.Tensor,
        context: torch.Tensor,  # encoder hidden states + ip tokens
        mask: torch.Tensor | None = None,
        time_embedding: torch.Tensor | None = None,  # time embedding for AdaLN-Zero
    ):
        assert time_embedding is not None, "time_embedding is required for AdaLN-Zero."

        # 1. separate text encoder_hiden_states and ip_tokens
        text_hidden_states = context[:, : -self.num_ip_tokens, :]
        ip_tokens = context[:, -self.num_ip_tokens :, :]

        # 2. attention latents and text features
        query = self.to_q(latents)
        text_key = self.to_k(text_hidden_states)
        text_vey = self.to_v(text_hidden_states)

        hidden_states = self.cross_attention(
            query=query,
            key=text_key,
            value=text_vey,
            mask=mask,
        )

        if not (self.skip_zero_tokens and torch.all(ip_tokens == 0)):
            # 3.1 AdaLN
            ip_tokens, _scale, _shift, gate = self.norm(
                ip_tokens,
                time_embedding,
            )

            # 3.2 attention ip tokens
            ip_key = self.to_k_ip(ip_tokens)
            ip_value = self.to_v_ip(ip_tokens)

            ip_hidden_states = self.cross_attention(
                query=query,
                key=ip_key,
                value=ip_value,
                mask=None,
            )

            # 3.3 gate ip_hidden_states
            ip_hidden_states = ip_hidden_states * gate.unsqueeze(
                1
            )  # (b, dim) -> (b, 1, dim)

            hidden_states = hidden_states + self.ip_scale * ip_hidden_states

        hidden_states = self.to_out(hidden_states)

        return hidden_states


# flamingo tanh gate
class TanhGate(nn.Module):
    def __init__(self, dim: int):
        super().__init__()

        self.weight = nn.Parameter(
            torch.zeros(
                dim,
                dtype=torch.float32,
                requires_grad=True,
            )
        )

    def init_weights(self):
        # Initialize the weight to zero
        nn.init.zeros_(self.weight)

        self.weight.requires_grad_(True)

    def forward(self, x: torch.Tensor) -> torch.Tensor:
        return x * torch.tanh(self.weight)


class IPAdapterCrossAttentionTanhGateSDXL(IPAdapterCrossAttentionSDXL):
    def __init__(
        self,
        cross_attention_dim: int,
        num_heads: int,
        head_dim: int,
        to_q: nn.Linear,
        to_k: nn.Linear,
        to_v: nn.Linear,
        to_out: nn.Module,
        ip_scale: float = 1.0,
        num_ip_tokens: int = 4,
        attn_implementation: AttentionImplementation = "eager",
        skip_zero_tokens: bool = False,  # skip ip calculation if ip tokens are all zeros
    ):
        super().__init__(
            cross_attention_dim=cross_attention_dim,
            num_heads=num_heads,
            head_dim=head_dim,
            to_q=to_q,
            to_k=to_k,
            to_v=to_v,
            to_out=to_out,
            ip_scale=ip_scale,
            num_ip_tokens=num_ip_tokens,
            attn_implementation=attn_implementation,
            skip_zero_tokens=skip_zero_tokens,
        )

        self.tanh_gate = TanhGate(cross_attention_dim)

    def init_weights(self):
        super().init_weights()  # init to_k_ip, to_v_ip

        self.tanh_gate.data = torch.zeros(
            self.cross_attention_dim,
            dtype=self.to_k.weight.dtype,
            device=self.to_k.weight.device,
            requires_grad=True,
        )

    def get_module_dict(self) -> dict[str, nn.Module]:
        return {
            "to_k_ip": self.to_k_ip,
            "to_v_ip": self.to_v_ip,
            "tanh_gate": self.tanh_gate,
        }

    @classmethod
    def from_module(
        cls,
        module: nn.Module,  # should be SDXL's CrossAttention
        config: IPAdapterConfig,
    ) -> "IPAdapterCrossAttentionSDXL":
        new_module = cls(
            cross_attention_dim=module.to_k.in_features,
            num_heads=module.num_heads,
            head_dim=module.head_dim,
            to_q=module.to_q,
            to_k=module.to_k,
            to_v=module.to_v,
            to_out=module.to_out,
            ip_scale=config.ip_scale,
            num_ip_tokens=config.num_ip_tokens,
            attn_implementation=module.attn_implementation,
            skip_zero_tokens=config.skip_zero_tokens,
        )
        new_module.freeze_original_modules()

        new_module.to_k_ip.to(dtype=str_to_dtype(config.dtype))
        new_module.to_v_ip.to(dtype=str_to_dtype(config.dtype))
        new_module.tanh_gate.to(dtype=str_to_dtype(config.dtype))

        return new_module

    def forward(
        self,
        latents: torch.Tensor,
        context: torch.Tensor,  # encoder hidden states + ip tokens
        mask: torch.Tensor | None = None,
        time_embedding: torch.Tensor | None = None,  # time embedding for AdaLN-Zero
    ):
        assert time_embedding is not None, "time_embedding is required for AdaLN-Zero."

        # 1. separate text encoder_hiden_states and ip_tokens
        text_hidden_states = context[:, : -self.num_ip_tokens, :]
        ip_tokens = context[:, -self.num_ip_tokens :, :]

        # 2. attention latents and text features
        query = self.to_q(latents)
        text_key = self.to_k(text_hidden_states)
        text_vey = self.to_v(text_hidden_states)

        hidden_states = self.cross_attention(
            query=query,
            key=text_key,
            value=text_vey,
            mask=mask,
        )

        if not (self.skip_zero_tokens and torch.all(ip_tokens == 0)):
            # 3.1 attention ip tokens
            ip_key = self.to_k_ip(ip_tokens)
            ip_value = self.to_v_ip(ip_tokens)

            ip_hidden_states = self.cross_attention(
                query=query,
                key=ip_key,
                value=ip_value,
                mask=None,
            )

            # 3.2 gate ip_hidden_states
            ip_hidden_states = self.tanh_gate(ip_hidden_states)

            hidden_states = hidden_states + self.ip_scale * ip_hidden_states

        hidden_states = self.to_out(hidden_states)

        return hidden_states


class Gate(nn.Module):
    def __init__(self, dim: int):
        super().__init__()

        self.weight = nn.Parameter(
            torch.zeros(
                dim,
                dtype=torch.float32,
                requires_grad=True,
            )
        )

    def init_weights(self):
        # Initialize the weight to zero
        nn.init.zeros_(self.weight)

        self.weight.requires_grad_(True)

    def forward(self, x: torch.Tensor) -> torch.Tensor:
        return x * self.weight


class IPAdapterCrossAttentionGateSDXL(IPAdapterCrossAttentionSDXL):
    def __init__(
        self,
        cross_attention_dim: int,
        num_heads: int,
        head_dim: int,
        to_q: nn.Linear,
        to_k: nn.Linear,
        to_v: nn.Linear,
        to_out: nn.Module,
        ip_scale: float = 1.0,
        num_ip_tokens: int = 4,
        attn_implementation: AttentionImplementation = "eager",
        skip_zero_tokens: bool = False,  # skip ip calculation if ip tokens are all zeros
    ):
        super().__init__(
            cross_attention_dim=cross_attention_dim,
            num_heads=num_heads,
            head_dim=head_dim,
            to_q=to_q,
            to_k=to_k,
            to_v=to_v,
            to_out=to_out,
            ip_scale=ip_scale,
            num_ip_tokens=num_ip_tokens,
            attn_implementation=attn_implementation,
            skip_zero_tokens=skip_zero_tokens,
        )

<<<<<<< HEAD
        self.gate = Gate(cross_attention_dim)
=======
        self.gate = TanhGate(
            dim=self.inner_dim,
        )
>>>>>>> 889ed9d3

    def init_weights(self):
        super().init_weights()  # init to_k_ip, to_v_ip

        self.gate.data = torch.zeros(
            self.cross_attention_dim,
            dtype=self.to_k.weight.dtype,
            device=self.to_k.weight.device,
            requires_grad=True,
        )

    def get_module_dict(self) -> dict[str, nn.Module]:
        return {
            "to_k_ip": self.to_k_ip,
            "to_v_ip": self.to_v_ip,
            "gate": self.gate,
        }

    @classmethod
    def from_module(
        cls,
        module: nn.Module,  # should be SDXL's CrossAttention
        config: IPAdapterConfig,
    ) -> "IPAdapterCrossAttentionSDXL":
        new_module = cls(
            cross_attention_dim=module.to_k.in_features,
            num_heads=module.num_heads,
            head_dim=module.head_dim,
            to_q=module.to_q,
            to_k=module.to_k,
            to_v=module.to_v,
            to_out=module.to_out,
            ip_scale=config.ip_scale,
            num_ip_tokens=config.num_ip_tokens,
            attn_implementation=module.attn_implementation,
            skip_zero_tokens=config.skip_zero_tokens,
        )
        new_module.freeze_original_modules()

        new_module.to_k_ip.to(dtype=str_to_dtype(config.dtype))
        new_module.to_v_ip.to(dtype=str_to_dtype(config.dtype))
        new_module.gate.to(dtype=str_to_dtype(config.dtype))

        return new_module

    def forward(
        self,
        latents: torch.Tensor,
        context: torch.Tensor,  # encoder hidden states + ip tokens
        mask: torch.Tensor | None = None,
        time_embedding: torch.Tensor | None = None,  # time embedding for AdaLN-Zero
    ):
        assert time_embedding is not None, "time_embedding is required for AdaLN-Zero."

        # 1. separate text encoder_hiden_states and ip_tokens
        text_hidden_states = context[:, : -self.num_ip_tokens, :]
        ip_tokens = context[:, -self.num_ip_tokens :, :]

        # 2. attention latents and text features
        query = self.to_q(latents)
        text_key = self.to_k(text_hidden_states)
        text_vey = self.to_v(text_hidden_states)

        hidden_states = self.cross_attention(
            query=query,
            key=text_key,
            value=text_vey,
            mask=mask,
        )

        if not (self.skip_zero_tokens and torch.all(ip_tokens == 0)):
            # 3.1 attention ip tokens
            ip_key = self.to_k_ip(ip_tokens)
            ip_value = self.to_v_ip(ip_tokens)

            ip_hidden_states = self.cross_attention(
                query=query,
                key=ip_key,
                value=ip_value,
                mask=None,
            )

            # 3.2 gate ip_hidden_states
            ip_hidden_states = self.gate(ip_hidden_states)

            hidden_states = hidden_states + self.ip_scale * ip_hidden_states

        hidden_states = self.to_out(hidden_states)

        return hidden_states


class IPAdapterCrossAttentionFlamingoGateSDXL(IPAdapterCrossAttentionTanhGateSDXL):
    def __init__(
        self,
        cross_attention_dim: int,
        num_heads: int,
        head_dim: int,
        to_q: nn.Linear,
        to_k: nn.Linear,
        to_v: nn.Linear,
        to_out: nn.Module,
        ip_scale: float = 1.0,
        num_ip_tokens: int = 4,
        attn_implementation: AttentionImplementation = "eager",
        skip_zero_tokens: bool = False,  # skip ip calculation if ip tokens are all zeros
    ):
        super().__init__(
            cross_attention_dim=cross_attention_dim,
            num_heads=num_heads,
            head_dim=head_dim,
            to_q=to_q,
            to_k=to_k,
            to_v=to_v,
            to_out=to_out,
            ip_scale=ip_scale,
            num_ip_tokens=num_ip_tokens,
            attn_implementation=attn_implementation,
            skip_zero_tokens=skip_zero_tokens,
        )

        del self.tanh_gate
        self.tanh_gate = TanhGate(1)


class IPAdapterCrossAttentionTimeGateSDXL(IPAdapterCrossAttentionSDXL):
    def __init__(
        self,
        cross_attention_dim: int,
        num_heads: int,
        head_dim: int,
        to_q: nn.Linear,
        to_k: nn.Linear,
        to_v: nn.Linear,
        to_out: nn.Module,
        ip_scale: float = 1.0,
        num_ip_tokens: int = 4,
        attn_implementation: AttentionImplementation = "eager",
        skip_zero_tokens: bool = False,  # skip ip calculation if ip tokens are all zeros
        time_embedding_dim: int = 1280,  # SDXL's time embedding dim
    ):
        super().__init__(
            cross_attention_dim=cross_attention_dim,
            num_heads=num_heads,
            head_dim=head_dim,
            to_q=to_q,
            to_k=to_k,
            to_v=to_v,
            to_out=to_out,
            ip_scale=ip_scale,
            num_ip_tokens=num_ip_tokens,
            attn_implementation=attn_implementation,
            skip_zero_tokens=skip_zero_tokens,
        )

        self.time_gate = nn.Linear(
            time_embedding_dim,
            self.inner_dim,
            bias=True,
        )

    def init_weights(self):
        super().init_weights()  # init to_k_ip, to_v_ip

        # init time gate with zeros
        nn.init.zeros_(self.time_gate.weight)
        nn.init.zeros_(self.time_gate.bias)

    def get_module_dict(self) -> dict[str, nn.Module]:
        return {
            "to_k_ip": self.to_k_ip,
            "to_v_ip": self.to_v_ip,
            "time_gate": self.time_gate,
        }

    @classmethod
    def from_module(
        cls,
        module: nn.Module,  # should be SDXL's CrossAttention
        config: IPAdapterConfig,
    ) -> "IPAdapterCrossAttentionSDXL":
        new_module = cls(
            cross_attention_dim=module.to_k.in_features,
            num_heads=module.num_heads,
            head_dim=module.head_dim,
            to_q=module.to_q,
            to_k=module.to_k,
            to_v=module.to_v,
            to_out=module.to_out,
            ip_scale=config.ip_scale,
            num_ip_tokens=config.num_ip_tokens,
            attn_implementation=module.attn_implementation,
            skip_zero_tokens=config.skip_zero_tokens,
        )
        new_module.freeze_original_modules()

        new_module.to_k_ip.to(dtype=str_to_dtype(config.dtype))
        new_module.to_v_ip.to(dtype=str_to_dtype(config.dtype))
        new_module.time_gate.to(dtype=str_to_dtype(config.dtype))

        return new_module

    def forward(
        self,
        latents: torch.Tensor,
        context: torch.Tensor,  # encoder hidden states + ip tokens
        mask: torch.Tensor | None = None,
        time_embedding: torch.Tensor | None = None,  # time embedding for AdaLN-Zero
    ):
        assert time_embedding is not None, "time_embedding is required for AdaLN-Zero."

        # 1. separate text encoder_hiden_states and ip_tokens
        text_hidden_states = context[:, : -self.num_ip_tokens, :]
        ip_tokens = context[:, -self.num_ip_tokens :, :]

        # 2. attention latents and text features
        query = self.to_q(latents)
        text_key = self.to_k(text_hidden_states)
        text_vey = self.to_v(text_hidden_states)

        hidden_states = self.cross_attention(
            query=query,
            key=text_key,
            value=text_vey,
            mask=mask,
        )

        if not (self.skip_zero_tokens and torch.all(ip_tokens == 0)):
            # 3.1 time gate
            gate = self.time_gate(time_embedding)

            # 3.2 attention ip tokens
            ip_key = self.to_k_ip(ip_tokens)
            ip_value = self.to_v_ip(ip_tokens)

            ip_hidden_states = self.cross_attention(
                query=query,
                key=ip_key,
                value=ip_value,
                mask=None,
            )

            # 3.3 gate ip_hidden_states
            ip_hidden_states = ip_hidden_states * gate.unsqueeze(
                1
            )  # (b, dim) -> (b, 1, dim)

            hidden_states = hidden_states + self.ip_scale * ip_hidden_states

        hidden_states = self.to_out(hidden_states)

        return hidden_states


class IPAdapterCrossAttentionPeftSDXL(IPAdapterCrossAttentionSDXL):
    to_q_ip: PeftLayer
    to_k_ip: PeftLayer
    to_v_ip: PeftLayer

    def __init__(
        self,
        cross_attention_dim: int,
        num_heads: int,
        head_dim: int,
        to_q: nn.Linear,
        to_k: nn.Linear,
        to_v: nn.Linear,
        to_out: nn.Module,
        peft_config: PeftConfigUnion,
        ip_scale: float = 1.0,
        num_ip_tokens: int = 4,
        attn_implementation: AttentionImplementation = "eager",
        skip_zero_tokens: bool = False,
        *args,
        **kwargs,
    ):
        super().__init__(
            cross_attention_dim,
            num_heads,
            head_dim,
            to_q,
            to_k,
            to_v,
            to_out,
            ip_scale,
            num_ip_tokens,
            attn_implementation,
            skip_zero_tokens=skip_zero_tokens,
        )

        self.cross_attention_dim = cross_attention_dim
        self.inner_dim = num_heads * head_dim
        self.num_heads = num_heads
        self.head_dim = head_dim

        self.ip_scale = ip_scale
        self.num_ip_tokens = num_ip_tokens
        self.attn_implementation: AttentionImplementation = attn_implementation

        # original modules
        self.to_q = to_q  # maybe nn.Linear, but perhaps BnbLinear4bit etc.
        self.to_k = to_k
        self.to_v = to_v
        self.to_out = to_out

        self.peft_config = peft_config

        # self.to_q_ip = # setup later
        # self.to_k_ip = # setup later
        # self.to_v_ip = # setup later

    def init_weights(self):
        self.to_q_ip.init_weights()
        self.to_k_ip.init_weights()
        self.to_v_ip.init_weights()

    def get_module_dict(self) -> dict[str, nn.Module]:
        return extract_peft_layers(self)

    @classmethod
    def from_module(
        cls,
        module: nn.Module,  # should be SDXL's CrossAttention
        config: IPAdapterConfig,
    ) -> "IPAdapterCrossAttentionSDXL":
        peft = config.peft
        assert peft is not None, "IPAdapterCrossAttentionPeftSDXL requires peft config."

        new_module = cls(
            cross_attention_dim=module.to_k.in_features,
            num_heads=module.num_heads,
            head_dim=module.head_dim,
            to_q=module.to_q,
            to_k=module.to_k,
            to_v=module.to_v,
            to_out=module.to_out,
            peft_config=peft,
            ip_scale=config.ip_scale,
            num_ip_tokens=config.num_ip_tokens,
            attn_implementation=module.attn_implementation,
            skip_zero_tokens=config.skip_zero_tokens,
        )
        new_module.freeze_original_modules()

        new_module.to_q_ip = _get_peft_linear(
            new_module.to_q,
            config=peft,
        )
        new_module.to_k_ip = _get_peft_linear(
            new_module.to_k,
            config=peft,
        )
        new_module.to_v_ip = _get_peft_linear(
            new_module.to_v,
            config=peft,
        )

        return new_module

    def forward(
        self,
        latents: torch.Tensor,
        context: torch.Tensor,  # encoder hidden states + ip tokens
        mask: torch.Tensor | None = None,
        *args,
        **kwargs,
    ):
        # 1. separate text encoder_hiden_states and ip_tokens
        text_hidden_states = context[:, : -self.num_ip_tokens, :]
        ip_tokens = context[:, -self.num_ip_tokens :, :]

        # 2. attention latents and text features
        query = self.to_q(latents)
        text_key = self.to_k(text_hidden_states)
        text_vey = self.to_v(text_hidden_states)

        hidden_states = self.cross_attention(
            query=query,
            key=text_key,
            value=text_vey,
            mask=mask,
        )

        if not (self.skip_zero_tokens and torch.all(ip_tokens == 0)):
            # 3. attention ip tokens
            ip_query = self.to_q_ip(latents)  # peft type layer uses ip-query
            ip_key = self.to_k_ip(ip_tokens)
            ip_value = self.to_v_ip(ip_tokens)

            ip_hidden_states = self.cross_attention(
                query=ip_query,
                key=ip_key,
                value=ip_value,
                mask=None,
            )
            hidden_states = hidden_states + self.ip_scale * ip_hidden_states

        hidden_states = self.to_out(hidden_states)

        return hidden_states


class SDXLModelWithIPAdapterConfig(SDXLConfig):
    adapter: IPAdapterConfig


class SDXLModelWithIPAdapter(SDXLModel):
    config: SDXLModelWithIPAdapterConfig

    def __init__(self, config: SDXLModelWithIPAdapterConfig):
        super().__init__(config)

        # 1. setup image encoder
        self.encoder = AutoImageEncoder(
            config=self.config.adapter.image_encoder,
        )

        # 2. select adapter class
        adapter_class = IPAdapterCrossAttentionSDXL  # default
        if self.config.adapter.variant == "adaln_zero":
            adapter_class = IPAdapterCrossAttentionAdaLNZeroSDXL
        elif self.config.adapter.variant == "peft":
            assert self.config.adapter.peft is not None, (
                'peft config is required when using "peft" variant'
            )
            adapter_class = IPAdapterCrossAttentionPeftSDXL
        elif self.config.adapter.variant == "tanh_gate":
            adapter_class = IPAdapterCrossAttentionTanhGateSDXL
        elif self.config.adapter.variant == "gate":
            adapter_class = IPAdapterCrossAttentionGateSDXL
        elif self.config.adapter.variant == "flamingo":
            adapter_class = IPAdapterCrossAttentionFlamingoGateSDXL
        elif self.config.adapter.variant == "time_gate":
            adapter_class = IPAdapterCrossAttentionTimeGateSDXL
        elif self.config.adapter.variant != "original":
            raise ValueError(
                f"Unknown adapter variant: {self.config.adapter.variant}. "
                "Supported variants: original, adaln_zero, peft, gate."
            )

        # 3. setup adapter
        self.manager = IPAdapterManager(
            adapter_class=adapter_class,
            adapter_config=self.config.adapter,
        )

        # 4. setup projector
        self.image_proj = self.manager.get_projector(
            attention_dim=self.config.denoiser.context_dim,
        )  # trainable

        # 5. preprocessor
        self.preprocessor = v2.Compose(
            [
                v2.PILToTensor(),
                PaddedResize(
                    max_size=self.config.adapter.image_size,
                    fill=self.config.adapter.background_color,
                ),
                v2.ToDtype(torch.float16, scale=True),  # 0~255 -> 0~1
                ColorChannelSwap(
                    # rgb -> bgr
                    swap=(
                        (2, 1, 0)
                        if self.config.adapter.color_channel == "bgr"
                        else (0, 1, 2)
                    ),
                    skip=self.config.adapter.color_channel == "rgb",
                ),
                v2.Normalize(
                    mean=self.config.adapter.image_mean,
                    std=self.config.adapter.image_std,
                ),  # 0~1 -> -1~1
            ]
        )

    def freeze_base_model(self):
        self.denoiser.eval()
        self.denoiser.requires_grad_(False)
        self.text_encoder.eval()
        self.text_encoder.requires_grad_(False)
        self.vae.eval()
        self.vae.requires_grad_(False)

        self.encoder.eval()
        self.encoder.requires_grad_(False)

    def init_adapter(self):
        self.manager.apply_adapter(self)

    @classmethod
    def from_config(
        cls, config: SDXLModelWithIPAdapterConfig
    ) -> "SDXLModelWithIPAdapter":
        return cls(config)

    def _from_checkpoint(self, strict: bool = True):
        super()._from_checkpoint(strict=False)

        # freeze base model
        self.freeze_base_model()

        # re-initialize adapter after loading base model
        self.init_adapter()

        # load adapter weights
        if checkpoint_path := self.config.adapter.checkpoint_weight:
            state_dict = load_file(checkpoint_path)
            self.manager.load_adapter(
                self.model,
                {k: v for k, v in state_dict.items() if k.startswith("ip_adapter.")},
            )
            self.image_proj.load_state_dict(
                {k: v for k, v in state_dict.items() if k.startswith("image_proj.")},
                assign=True,
            )
        else:
            # initialize
            # init adapter weights, i.e. copy original weights and initialize ip weights
            self.manager.init_weights()
            self.encoder._load_model()
            self.image_proj.to_empty(device=torch.device("cpu"))
            self.image_proj.init_weights()  # image projector

    @classmethod
    def from_checkpoint(
        cls,
        config: SDXLModelWithIPAdapterConfig,
    ) -> "SDXLModelWithIPAdapter":
        with init_empty_weights():
            model = cls.from_config(config)

        model._from_checkpoint()

        return model

    def preprocess_reference_image(
        self,
        reference_image: torch.Tensor | list[Image.Image] | Image.Image,
    ) -> torch.Tensor:
        if isinstance(reference_image, Image.Image):
            reference_image = [reference_image]

        if isinstance(reference_image, list):
            reference_image = torch.stack(
                [self.preprocessor(image) for image in reference_image]
            )
        elif isinstance(reference_image, torch.Tensor):
            reference_image: torch.Tensor = self.preprocessor(reference_image)

        return reference_image

    def encode_reference_image(
        self,
        pixel_values: torch.Tensor,
    ):
        encoded = self.encoder(pixel_values)
        projection = self.image_proj(encoded)

        return projection

    # MARK: generate
    def generate(
        self,
        prompt: str | list[str],
        negative_prompt: str | list[str] | None = None,
        reference_image: torch.Tensor | list[Image.Image] | Image.Image | None = None,
        width: int = 768,
        height: int = 768,
        original_size: tuple[int, int] | None = None,
        target_size: tuple[int, int] | None = None,
        crop_coords_top_left: tuple[int, int] = (0, 0),
        num_inference_steps: int = 20,
        cfg_scale: float = 3.5,
        max_token_length: int = 75,
        seed: int | None = None,
        execution_dtype: torch.dtype = torch.bfloat16,
        device: torch.device | str = torch.device("cuda"),
        do_offloading: bool = False,
    ) -> list[Image.Image]:
        # 1. Prepare args
        execution_device: torch.device = (
            torch.device("cuda") if isinstance(device, str) else device
        )
        do_cfg = cfg_scale > 1.0
        timesteps, sigmas = self.prepare_timesteps(
            num_inference_steps=num_inference_steps,
            device=execution_device,
        )
        batch_size = len(prompt) if isinstance(prompt, list) else 1
        original_size = original_size or (height, width)
        original_size_tensor = torch.tensor(original_size, device=execution_device)
        target_size = target_size or (height, width)
        target_size_tensor = torch.tensor(target_size, device=execution_device)
        crop_coords_tensor = torch.tensor(crop_coords_top_left, device=execution_device)

        # 2. Encode text
        if do_offloading:
            self.text_encoder.to(execution_device)
        encoder_output = self.text_encoder.encode_prompts(
            prompt,
            negative_prompt,
            use_negative_prompts=do_cfg,
            max_token_length=max_token_length,
        )
        if do_offloading:
            self.text_encoder.to("cpu")
            torch.cuda.empty_cache()

        prompt_embeddings, pooled_prompt_embeddings = (
            self.prepare_encoder_hidden_states(
                encoder_output=encoder_output,
                do_cfg=do_cfg,
                device=execution_device,
            )
        )
        original_size_tensor = original_size_tensor.expand(
            prompt_embeddings.size(0), -1
        )
        target_size_tensor = target_size_tensor.expand(prompt_embeddings.size(0), -1)
        crop_coords_tensor = crop_coords_tensor.expand(prompt_embeddings.size(0), -1)

        # 2.5 encode reference image if needed
        if reference_image is not None:
            if do_offloading:
                self.image_proj.to(execution_device)
            reference_image = self.preprocess_reference_image(reference_image).to(
                execution_device
            )
            positive_reference_embeddings = self.encode_reference_image(reference_image)
            reference_embeddings = torch.cat(
                [
                    positive_reference_embeddings,
                    torch.zeros_like(positive_reference_embeddings),
                ],
                dim=0,  # batch
            )
            prompt_embeddings = torch.cat(
                [prompt_embeddings, reference_embeddings],
                dim=1,  # seq_len
            )
            if do_offloading:
                self.image_proj.to("cpu")
                torch.cuda.empty_cache()
        else:
            # create zero embeddings
            num_prompts, _seq_len, dim = prompt_embeddings.size()
            reference_embeddings = torch.zeros(
                (num_prompts, self.manager.adapter_config.num_ip_tokens, dim),
                device=execution_device,
            )
            prompt_embeddings = torch.cat(
                [prompt_embeddings, reference_embeddings],
                dim=1,  # seq_len
            )

        # 3. Prepare latents, etc.
        if do_offloading:
            self.denoiser.to(execution_device)
        latents = self.prepare_latents(
            batch_size,
            height,
            width,
            execution_dtype,
            execution_device,
            max_noise_sigma=self.scheduler.get_max_noise_sigma(sigmas),
            seed=seed,
        )

        # 4. Denoise
        with self.progress_bar(total=num_inference_steps) as progress_bar:
            # current_timestep is 1000 -> 1
            for i, current_timestep in enumerate(timesteps):
                current_sigma, next_sigma = sigmas[i], sigmas[i + 1]

                # expand latents if doing cfg
                latent_model_input = torch.cat([latents] * 2) if do_cfg else latents
                latent_model_input = self.scheduler.scale_model_input(
                    latent_model_input, current_sigma
                )

                batch_timestep = current_timestep.expand(latent_model_input.size(0)).to(
                    execution_device
                )

                # predict noise model_output
                noise_pred = self.denoiser(
                    latents=latent_model_input,
                    timestep=batch_timestep,
                    encoder_hidden_states=prompt_embeddings,
                    encoder_pooler_output=pooled_prompt_embeddings,
                    original_size=original_size_tensor,
                    target_size=target_size_tensor,
                    crop_coords_top_left=crop_coords_tensor,
                )

                # perform cfg
                if do_cfg:
                    noise_pred_positive, noise_pred_negative = noise_pred.chunk(2)
                    noise_pred = noise_pred_negative + cfg_scale * (
                        noise_pred_positive - noise_pred_negative
                    )

                # denoise the latents
                latents = self.scheduler.ancestral_step(
                    latents,
                    noise_pred,
                    current_sigma,
                    next_sigma,
                )

                progress_bar.update()

        if do_offloading:
            self.denoiser.to("cpu")
            torch.cuda.empty_cache()

        # 5. Decode the latents
        if do_offloading:
            self.vae.to(execution_device)  # type: ignore
        image = self.decode_image(latents.to(self.vae.device))
        if do_offloading:
            self.vae.to("cpu")  # type: ignore
            torch.cuda.empty_cache()

        return image<|MERGE_RESOLUTION|>--- conflicted
+++ resolved
@@ -408,7 +408,7 @@
             skip_zero_tokens=skip_zero_tokens,
         )
 
-        self.tanh_gate = TanhGate(cross_attention_dim)
+        self.tanh_gate = TanhGate(self.inner_dim)
 
     def init_weights(self):
         super().init_weights()  # init to_k_ip, to_v_ip
@@ -552,13 +552,9 @@
             skip_zero_tokens=skip_zero_tokens,
         )
 
-<<<<<<< HEAD
-        self.gate = Gate(cross_attention_dim)
-=======
-        self.gate = TanhGate(
+        self.gate = Gate(
             dim=self.inner_dim,
         )
->>>>>>> 889ed9d3
 
     def init_weights(self):
         super().init_weights()  # init to_k_ip, to_v_ip
